--- conflicted
+++ resolved
@@ -249,18 +249,6 @@
         self.setLayout(main_grid)
 
         # --------------------------------------------------------- EVENTS ----
-
-        # ---- download raw data ----
-
-<<<<<<< HEAD
-        self.dwnl_raw_datafiles.EndSignal.connect(self.manage_raw_data_dwnld)
-        self.dwnl_raw_datafiles.MergeSignal.connect(
-            self.concatenate_and_display)
-        self.dwnl_raw_datafiles.ProgBarSignal.connect(self.pbar.setValue)
-        self.dwnl_raw_datafiles.ConsoleSignal.connect(self.ConsoleSignal.emit)
-=======
-        self.btn_get.clicked.connect(self.manage_raw_data_dwnld)
->>>>>>> d0bbb2ca
 
         # ---- concatenate raw data ----
 
