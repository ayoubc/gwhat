--- conflicted
+++ resolved
@@ -124,18 +124,15 @@
     'info': [
         ('mdi.information-outline',),
         {'color': COLOR, 'scale_factor': 1.3}],
-<<<<<<< HEAD
     'language': [
         ('mdi.web',),
         {'color': COLOR, 'scale_factor': 1.3}],
-=======
     'link': [
         ('mdi.link',),
         {'color': COLOR, 'scale_factor': 1, 'rotated': 90}],
     'link_off': [
         ('mdi.link-off',),
         {'color': COLOR, 'scale_factor': 1, 'rotated': 90}],
->>>>>>> ec626d52
     'pan': [
         ('mdi.pan',),
         {'color': COLOR, 'scale_factor': 1.3}],
