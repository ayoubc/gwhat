--- conflicted
+++ resolved
@@ -12,20 +12,7 @@
 # and iterate often. When creating a UI, you will make mistakes. Just keep
 # moving forward, and remember to keep your UI out of the way.
 # http://blog.teamtreehouse.com/10-user-interface-design-fundamentals
-<<<<<<< HEAD
-
-print('Starting GWHAT...')
-
-from gwhat.utils.qthelpers import create_qapplication
-app = create_qapplication()
-
-from gwhat import __namever__, __appname__
-from gwhat.widgets.splash import SplashScrn
-splash = SplashScrn()
-splash.showMessage(f"Starting {__namever__}...")
-=======
 # -----------------------------------------------------------------------------
->>>>>>> afbcc4ae
 
 # ---- Standard library imports
 import os
@@ -38,14 +25,10 @@
 # ---- Third party imports
 from qtpy.QtCore import QObject, Signal, QUrl
 from PyQt5.QtGui import QDesktopServices
-from qtpy.QtWidgets import QMainWindow, QWidget, QGridLayout
+from qtpy.QtWidgets import QMainWindow, QWidget, QGridLayout, QTextBrowser
 
 # ---- Local imports
-<<<<<<< HEAD
-from gwhat import __project_url__
-=======
-from gwhat import __namever__, __appname__
->>>>>>> afbcc4ae
+from gwhat import __namever__, __appname__, __project_url__
 from gwhat.config.main import CONF
 from gwhat.config.ospath import save_path_to_configs, get_path_from_configs
 import gwhat.HydroPrint2 as HydroPrint
@@ -91,12 +74,7 @@
         self.dmanager.sig_new_console_msg.connect(self.write2console)
 
         # Generate the GUI.
-<<<<<<< HEAD
         self.setup()
-        splash.finish(self)
-=======
-        self.__initUI__()
->>>>>>> afbcc4ae
         self._restore_window_geometry()
         self._restore_window_state()
 
@@ -111,16 +89,13 @@
         """
         Setup the GUI of the main window.
         """
-<<<<<<< HEAD
-        splash.showMessage("Initializing main window...")
-=======
+        self.show_splash_message("Initializing main window...")
+
         # Setup the main console.
-        self.show_splash_message("Initializing main window...")
         self.main_console = QTextBrowser()
         self.main_console.setReadOnly(True)
-        self.main_console.setLineWrapMode(QTextEdit.NoWrap)
+        self.main_console.setLineWrapMode(QTextBrowser.NoWrap)
         self.main_console.setOpenExternalLinks(True)
->>>>>>> afbcc4ae
 
         # Setup mainwindow tab widget.
         self.tab_widget = TabWidget()
