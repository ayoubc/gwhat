# https://ci.appveyor.com/project/jnsebgosselin/gwhat

init:
  - ps: iex ((new-object net.webclient).DownloadString('https://raw.githubusercontent.com/appveyor/ci/master/scripts/enable-rdp.ps1'))

branches:
  only:
    - master

environment:
  global:
    GWHAT_VERSION: "gwhat_0.4.0.dev0"

  matrix:
    - PYTHON: "C:\\Miniconda36-x64"
      PYTHON_VERSION: "3.6"
      PYTHON_ARCH: "64"

platform:
  -x64

skip_branch_with_pr: true

install:
  # Cancel older builds for the same PR.
  # Credits: JuliaLang developers.
  - ps: if ($env:APPVEYOR_PULL_REQUEST_NUMBER -and $env:APPVEYOR_BUILD_NUMBER -ne ((Invoke-RestMethod `
      https://ci.appveyor.com/api/projects/$env:APPVEYOR_ACCOUNT_NAME/$env:APPVEYOR_PROJECT_SLUG/history?recordsNumber=50).builds | `
      Where-Object pullRequestId -eq $env:APPVEYOR_PULL_REQUEST_NUMBER)[0].buildNumber) { `
        throw "There are newer queued builds for this pull request, failing early." }
      
  # Setup SYS PATH.
  - set "PATH=%PYTHON%;%PYTHON%/Scripts;%PYTHON%/Library/bin;%PATH%"

  # Setup Conda.
  - conda config --set always_yes yes
  - conda config --set auto_update_conda no
  - conda install pyqt xlsxwriter xlrd xlwt cython scipy matplotlib requests h5py qtawesome pytest pytest-mock pytest-cov flaky pywin32 tornado pip m2w64-toolchain
  - python -m pip install pytest-ordering pytest-qt pyinstaller codecov

<<<<<<< HEAD
  # Add mingw-w64 to SYS PATH.
  - set "PATH=%PYTHON%/Library/mingw-w64/bin;%PATH%"
=======
  # Setup requirements for packaging GWHAT.
  - python -m pip install pyinstaller pywin32 tornado
>>>>>>> 4ce4f050

  # Build the extensions.
  - python setup.py build_ext --inplace

build: false

test_script:
  - python runtests.py

after_test:
  - cmd: set PYTHONPATH=C:\projects\gwhat;%PYTHONPATH%
  - cd ./releases
  - pyinstaller.exe gwhat.spec
  - 7z a -tzip ../dist/%GWHAT_VERSION%_win_amd64.zip %GWHAT_VERSION%_win_amd64
  - cd ..

artifacts:
  - path: 'dist/%GWHAT_VERSION%_win_amd64.zip'

on_success:
  - codecov

on_finish:
#   - ps: $blockRdp = $false; iex ((new-object net.webclient).DownloadString('https://raw.githubusercontent.com/appveyor/ci/master/scripts/enable-rdp.ps1'))<|MERGE_RESOLUTION|>--- conflicted
+++ resolved
@@ -36,15 +36,10 @@
   - conda config --set always_yes yes
   - conda config --set auto_update_conda no
   - conda install pyqt xlsxwriter xlrd xlwt cython scipy matplotlib requests h5py qtawesome pytest pytest-mock pytest-cov flaky pywin32 tornado pip m2w64-toolchain
-  - python -m pip install pytest-ordering pytest-qt pyinstaller codecov
+  - python -m pip install pytest-qt pyinstaller codecov
 
-<<<<<<< HEAD
   # Add mingw-w64 to SYS PATH.
   - set "PATH=%PYTHON%/Library/mingw-w64/bin;%PATH%"
-=======
-  # Setup requirements for packaging GWHAT.
-  - python -m pip install pyinstaller pywin32 tornado
->>>>>>> 4ce4f050
 
   # Build the extensions.
   - python setup.py build_ext --inplace
